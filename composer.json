{
    "name": "lcobucci/jwt",
    "description": "A simple library to work with JSON Web Token and JSON Web Signature",
    "type": "library",
    "authors": [
        {
            "name": "Luís Cobucci",
            "email": "lcobucci@gmail.com",
            "role": "Developer"
        }
    ],
    "keywords": [
        "JWT",
        "JWS"
    ],
    "license": [
        "BSD-3-Clause"
    ],
    "require": {
        "php": "^7.2",
        "ext-mbstring": "*",
        "ext-openssl": "*",
        "lcobucci/clock": "^1.0",
        "lcobucci/jose-parsing": "~2.1"
    },
    "require-dev": {
        "infection/infection": "^0.11",
        "lcobucci/coding-standard": "^2.0",
        "mikey179/vfsStream": "^1.6",
        "phpbench/phpbench": "dev-master@dev",
        "phpmd/phpmd": "^2.5",
        "phpstan/phpstan": "^0.10",
        "phpstan/phpstan-deprecation-rules": "^0.10",
        "phpstan/phpstan-phpunit": "^0.10",
        "phpstan/phpstan-strict-rules": "^0.10",
        "phpunit/php-invoker": "^2.0",
<<<<<<< HEAD
        "phpunit/phpunit": "^7.0",
=======
        "phpunit/phpunit": "^7.5",
>>>>>>> badc2149
        "squizlabs/php_codesniffer": "^3.2"
    },
    "autoload": {
        "psr-4": {
            "Lcobucci\\JWT\\": "src"
        }
    },
    "autoload-dev": {
        "psr-4": {
            "Lcobucci\\JWT\\": [
                "test/_keys",
                "test/unit",
                "test/performance"
            ],
            "Lcobucci\\JWT\\FunctionalTests\\": "test/functional"
        }
    },
    "config": {
        "preferred-install": "dist",
        "sort-packages": true
    },
    "extra": {
        "branch-alias": {
            "dev-master": "4.0-dev"
        }
    }
}<|MERGE_RESOLUTION|>--- conflicted
+++ resolved
@@ -34,11 +34,7 @@
         "phpstan/phpstan-phpunit": "^0.10",
         "phpstan/phpstan-strict-rules": "^0.10",
         "phpunit/php-invoker": "^2.0",
-<<<<<<< HEAD
-        "phpunit/phpunit": "^7.0",
-=======
         "phpunit/phpunit": "^7.5",
->>>>>>> badc2149
         "squizlabs/php_codesniffer": "^3.2"
     },
     "autoload": {
