includes:
    - vendor/phpstan/phpstan-phpunit/extension.neon
    - vendor/phpstan/phpstan-phpunit/rules.neon
    - vendor/phpstan/phpstan-strict-rules/rules.neon
    - vendor/phpstan/phpstan-deprecation-rules/rules.neon

parameters:
    level: 7
    paths:
        - src
<<<<<<< HEAD
        - test
=======
        - test

    ignoreErrors:
        - '#FG\\ASN1\\Universal\\Integer constructor expects int, string given.#'
        - '#Parameter \#3 \$(pub|priv)_key_id of function openssl_(sign|verify) expects resource|string, resource|false given.#'
>>>>>>> badc2149
<|MERGE_RESOLUTION|>--- conflicted
+++ resolved
@@ -8,12 +8,8 @@
     level: 7
     paths:
         - src
-<<<<<<< HEAD
-        - test
-=======
         - test
 
     ignoreErrors:
         - '#FG\\ASN1\\Universal\\Integer constructor expects int, string given.#'
-        - '#Parameter \#3 \$(pub|priv)_key_id of function openssl_(sign|verify) expects resource|string, resource|false given.#'
->>>>>>> badc2149
+        - '#Parameter \#3 \$(pub|priv)_key_id of function openssl_(sign|verify) expects resource|string, resource|false given.#'